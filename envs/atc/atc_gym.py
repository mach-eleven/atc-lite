--- conflicted
+++ resolved
@@ -1369,35 +1369,6 @@
                         last_idx = len(screen_points) - 1
                         prev_idx = last_idx - 1
                         
-<<<<<<< HEAD
-                        if mid_index > 0 and mid_index < len(flow_points) - 1:
-                            # Get direction from surrounding points
-                            prev_pt = screen_points[mid_index - 1]
-                            mid_pt = screen_points[mid_index]
-                            next_pt = screen_points[mid_index + 1]
-                            
-                            # Calculate angle based on surrounding points
-                            dx = next_pt[0] - prev_pt[0]
-                            dy = next_pt[1] - prev_pt[1]
-                            angle = math.atan2(dy, dx)
-                            
-                            # Arrow size based on wind speed
-                            arrowhead_size = 4 + int(speed_ratio * 4)
-                            
-                            # Create arrowhead
-                            arrowhead = rendering.FilledPolygon([
-                                (mid_pt[0], mid_pt[1]),
-                                (mid_pt[0] - arrowhead_size * math.cos(angle - math.pi/6), 
-                                 mid_pt[1] - arrowhead_size * math.sin(angle - math.pi/6)),
-                                (mid_pt[0] - arrowhead_size * math.cos(angle + math.pi/6), 
-                                 mid_pt[1] - arrowhead_size * math.sin(angle + math.pi/6))
-                            ])
-                            arrowhead.set_color_opacity(r, g, b, 200)
-                            self.viewer.add_geom(arrowhead)
-                    
-                
-
-=======
                         # Get arrow direction from the last segment
                         dx = screen_points[last_idx][0] - screen_points[prev_idx][0]
                         dy = screen_points[last_idx][1] - screen_points[prev_idx][1]
@@ -1417,7 +1388,6 @@
                         ])
                         arrowhead.set_color_opacity(r, g, b, 230)
                         self.viewer.add_geom(arrowhead)
->>>>>>> f1496053
 
     def _render_faf(self):
         """
