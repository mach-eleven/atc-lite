--- conflicted
+++ resolved
@@ -173,10 +173,10 @@
     
     # Create environment with 3 aircraft for different scenarios with the specified render mode
     env = AtcGym(
-        airplane_count=1, 
+        airplane_count=3, 
         sim_parameters=sim_params, 
-        scenario=SupaSupa(),
-        render_mode=render_mode
+        scenario=SupaSupa(random_entrypoints=True),
+        render_mode=render_mode,
     )
 
     # Reset the environment
@@ -272,15 +272,6 @@
                     print(f"\t\tAirspeed: {airplane.v:.1f} kts, Groundspeed: {airplane.ground_speed:.1f} kts")
                     print(f"\t\tHeading: {airplane.phi:.0f}°, Track: {airplane.track:.0f}° (Crab: {crab_angle:.1f}°)")
                     print(f"\t\tFuel: {airplane.fuel_remaining_pct:.1f}%, Wind: ({airplane.wind_x:.1f}, {airplane.wind_y:.1f}) kts\n")
-<<<<<<< HEAD
-            
-            # if done:
-            #     if reward > 1000:
-            #         print("Scenario completed successfully!")
-            #     else:
-            #         print(f"Scenario ended with reward: {reward:.2f}")
-            #     break
-=======
 
             # Check which aircraft are done (landed, crashed, or out of fuel)
             # The dones array is tracked internally in the environment, but only the global done is returned.
@@ -294,7 +285,6 @@
                 else:
                     print(f"Scenario ended with reward: {reward:.2f}")
                 break
->>>>>>> 91f2c474
         
         # Small delay between episodes
         time.sleep(1.0)
