from stable_baselines3.common.env_util import make_vec_env
from stable_baselines3.common.vec_env import SubprocVecEnv, DummyVecEnv
import platform
from pathlib import Path
import time
from stable_baselines3 import PPO
import logging

import torch

from envs.atc import model, scenarios
from envs.atc.atc_gym import AtcGym

from utils.log_stuff import log_info, set_log_paths
from utils.train_test_functions import train_model

logger = logging.getLogger("train.sb3_ppo")
logger.setLevel(logging.INFO)

def train_sb3_ppo(args, reward_keys, scenario=None, num_airplanes=1):

    eval_log_path_csv, flog_path, tensorboard_logd, tb_logger, plotter = set_log_paths(args, reward_keys)
    log_info("SB3 PPO", args, logger)

    # Create the environment, using the provided scenario if given
    def my_env():
        return AtcGym(
            airplane_count=num_airplanes,
            sim_parameters=model.SimParameters(
                1.0, discrete_action_space=False, normalize_state=True
            ),
            scenario=scenario if scenario else scenarios.SupaSupa(),
            render_mode="headless",
            wind_badness=args.wind_badness,
<<<<<<< HEAD
            starting_fuel=args.starting_fuel if hasattr(args, 'starting_fuel') else None
=======
            wind_dirn=args.wind_dirn if hasattr(args, 'wind_dirn') else 270,  # Default to 270 if not specified
            starting_fuel=args.starting_fuel
>>>>>>> 08e8d921
        )
    
    # Determine which vector environment to use based on OS
    # Windows has issues with SubprocVecEnv, so use DummyVecEnv on Windows
    if platform.system() == 'Windows':
        vec_env_cls = DummyVecEnv
        logger.info("Using DummyVecEnv for Windows compatibility")
        # Adjust threads for Windows - DummyVecEnv doesn't benefit from many threads
        actual_threads = min(4, args.threads)
        if actual_threads < args.threads:
            logger.info(f"Reducing threads from {args.threads} to {actual_threads} for Windows DummyVecEnv")
    else:
        vec_env_cls = SubprocVecEnv
        actual_threads = args.threads
        logger.info(f"Using SubprocVecEnv with {actual_threads} threads")
    
    env = my_env()
    vec_env = make_vec_env(my_env, n_envs=actual_threads, vec_env_cls=vec_env_cls)
    logger.info(f"Training with {num_airplanes} airplanes in scenario: {scenario.__class__.__name__ if scenario else 'SupaSupa'}")
    logger.info(f"Wind settings - Badness: {args.wind_badness}, Direction: {args.wind_dirn if hasattr(args, 'wind_dirn') else 270}")
    logger.info(f"="*80)

    # Load from checkpoint if provided, else create new model
    if args.checkpoint:
        model_ = PPO.load(
            args.checkpoint,
            env=vec_env,
            verbose=1 if args.debug else 0,
            tensorboard_log=tensorboard_logd,
            n_steps=2048,
            batch_size=2048,
            learning_rate=3e-4,
            gamma=0.99,
            gae_lambda=0.95,
            clip_range=0.2,
            ent_coef=0.01,
            vf_coef=0.5,
            max_grad_norm=0.5,
            n_epochs=10,
        )
    else:
        model_ = PPO(
            "MlpPolicy",
            vec_env,
            verbose=1 if args.debug else 0,
            tensorboard_log=tensorboard_logd,
            n_steps=2048,
            batch_size=2048,
            learning_rate=3e-4,
            gamma=0.99,
            gae_lambda=0.95,
            clip_range=0.2,
            ent_coef=0.01,
            vf_coef=0.5,
            max_grad_norm=0.5,
            n_epochs=10,
        )

    train_model(model_, args, logger, env, reward_keys, eval_log_path_csv, flog_path, tb_logger, plotter)<|MERGE_RESOLUTION|>--- conflicted
+++ resolved
@@ -32,12 +32,8 @@
             scenario=scenario if scenario else scenarios.SupaSupa(),
             render_mode="headless",
             wind_badness=args.wind_badness,
-<<<<<<< HEAD
-            starting_fuel=args.starting_fuel if hasattr(args, 'starting_fuel') else None
-=======
             wind_dirn=args.wind_dirn if hasattr(args, 'wind_dirn') else 270,  # Default to 270 if not specified
             starting_fuel=args.starting_fuel
->>>>>>> 08e8d921
         )
     
     # Determine which vector environment to use based on OS
